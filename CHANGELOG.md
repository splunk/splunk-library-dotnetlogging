# Splunk Library for .NET Logging Changelog

<<<<<<< HEAD
## Version 1.5
* Add support for HTTP Event Collector.
=======
## Version 1.1

### Performance improvements

* `TcpSocketWriter` now uses a `BlockingCollection` instead of a `ConcurrentQueue` internally, resulting in signficantly less CPU utilization.

### Minor changes

* Added xunit.runner as a dependency.
>>>>>>> e46801bd

## Version 1.0

* Add support for logging via TCP.
* Fix behavior of TraceListeners. Now they write to the network on every invocation of Write or WriteLine
  and no longer try to insert timestamps.

## Version 0.8 (beta)

* Initial release.<|MERGE_RESOLUTION|>--- conflicted
+++ resolved
@@ -1,19 +1,17 @@
 # Splunk Library for .NET Logging Changelog
 
-<<<<<<< HEAD
 ## Version 1.5
 * Add support for HTTP Event Collector.
-=======
+
 ## Version 1.1
 
 ### Performance improvements
 
-* `TcpSocketWriter` now uses a `BlockingCollection` instead of a `ConcurrentQueue` internally, resulting in signficantly less CPU utilization.
+* `TcpSocketWriter` now uses a `BlockingCollection` instead of a `ConcurrentQueue` internally, resulting in significantly less CPU utilization.
 
 ### Minor changes
 
 * Added xunit.runner as a dependency.
->>>>>>> e46801bd
 
 ## Version 1.0
 
